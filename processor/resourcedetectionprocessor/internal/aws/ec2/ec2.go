--- conflicted
+++ resolved
@@ -86,13 +86,8 @@
 	res := d.rb.Emit()
 
 	if len(d.tagKeyRegexes) != 0 {
-<<<<<<< HEAD
-		client := getHTTPClientSettings(ctx, d.logger)
-		tags, err := connectAndFetchEc2Tags(d.ec2Client, meta.Region, meta.InstanceID, d.tagKeyRegexes, client)
-=======
 		client := getClientConfig(ctx, d.logger)
 		tags, err := connectAndFetchEc2Tags(meta.Region, meta.InstanceID, d.tagKeyRegexes, client)
->>>>>>> ee728f70
 		if err != nil {
 			d.logger.Warn("failed fetching ec2 instance tags", zap.Error(err))
 		} else {
